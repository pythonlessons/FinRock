--- conflicted
+++ resolved
@@ -37,11 +37,7 @@
 - [Introduction to FinRock package](https://youtu.be/xU_YJB7vilA)
 - [Complete Trading Simulation Backbone](https://youtu.be/1z5geob8Yho)
 - [Training RL agent on Sinusoid data](https://youtu.be/JkA4BuYvWyE)
-<<<<<<< HEAD
-- [Training RL agent on Sinusoid data and indiciators](https://youtu.be/...)
-=======
 - [Included metrics and indicators into environment](https://youtu.be/bGpBEnKzIdo)
->>>>>>> 740d5260
 
 # TODO:
 - [ ] Train model on `continuous` actions (control allocation percentage)
