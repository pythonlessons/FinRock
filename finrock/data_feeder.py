import pandas as pd
from finrock.state import State
from finrock.indicators import Indicator
<<<<<<< HEAD
=======


>>>>>>> 740d5260

class PdDataFeeder:
    def __init__(
            self, 
            df: pd.DataFrame,
            indicators: list = [],
            min: float = None,
            max: float = None
            ) -> None:
        self._df = df
        self._min = min
        self._max = max
        self._indicators = indicators
        self._cache = {}

        assert isinstance(self._df, pd.DataFrame) == True, "df must be a pandas.DataFrame"
        assert 'timestamp' in self._df.columns, "df must have 'timestamp' column"
        assert 'open' in self._df.columns, "df must have 'open' column"
        assert 'high' in self._df.columns, "df must have 'high' column"
        assert 'low' in self._df.columns, "df must have 'low' column"
        assert 'close' in self._df.columns, "df must have 'close' column"

        assert isinstance(self._indicators, list) == True, "indicators must be an iterable"
        assert all(isinstance(indicator, Indicator) for indicator in self._indicators) == True, "indicators must be a list of Indicator objects"

    @property
    def min(self) -> float:
        return self._min or self._df['low'].min()
    
    @property
    def max(self) -> float:
        return self._max or self._df['high'].max()

    def __len__(self) -> int:
        return len(self._df)
    
    def __getitem__(self, idx: int, args=None) -> State:
        # Use cache to speed up training
        if idx in self._cache:
            return self._cache[idx]
<<<<<<< HEAD

        indicators = []
        for indicator in self._indicators:
            results = indicator(idx)
            if results is None:
                self._cache[idx] = None
                return None
            
            indicators.append(results)

=======

        indicators = []
        for indicator in self._indicators:
            results = indicator(idx)
            if results is None:
                self._cache[idx] = None
                return None
            
            indicators.append(results)

>>>>>>> 740d5260
        data = self._df.iloc[idx]
        state = State(
            timestamp=data['timestamp'],
            open=data['open'],
            high=data['high'],
            low=data['low'],
            close=data['close'],
            volume=data.get('volume', 0.0),
            indicators=indicators
        )
        self._cache[idx] = state

        return state
    
    def __iter__(self) -> State:
        """ Create a generator that iterate over the Sequence."""
        for index in range(len(self)):
            yield self[index]<|MERGE_RESOLUTION|>--- conflicted
+++ resolved
@@ -1,11 +1,7 @@
 import pandas as pd
 from finrock.state import State
 from finrock.indicators import Indicator
-<<<<<<< HEAD
-=======
 
-
->>>>>>> 740d5260
 
 class PdDataFeeder:
     def __init__(
@@ -46,7 +42,6 @@
         # Use cache to speed up training
         if idx in self._cache:
             return self._cache[idx]
-<<<<<<< HEAD
 
         indicators = []
         for indicator in self._indicators:
@@ -57,18 +52,6 @@
             
             indicators.append(results)
 
-=======
-
-        indicators = []
-        for indicator in self._indicators:
-            results = indicator(idx)
-            if results is None:
-                self._cache[idx] = None
-                return None
-            
-            indicators.append(results)
-
->>>>>>> 740d5260
         data = self._df.iloc[idx]
         state = State(
             timestamp=data['timestamp'],
